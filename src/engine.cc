--- conflicted
+++ resolved
@@ -101,11 +101,6 @@
   // How to scale moves time.
   float slowmover = options_.Get<float>(kSlowMoverStr);
   int64_t move_overhead = options_.Get<int>(kMoveOverheadStr);
-  if (time < 2500 + increment) {
-    limits.time_ms = increment / 3;
-    return limits;
-  }
-
   // Total time till control including increments.
   if (time < 2500 + 3.0 * increment) {
     limits.time_ms = increment / 2;
@@ -113,11 +108,7 @@
   }
   auto total_moves_time =
       std::max(int64_t{0},
-<<<<<<< HEAD
-               time + increment * (movestogo - 1) - move_overhead * movestogo -
-=======
                time + increment * (movestogo - 1) - move_overhead * movestogo - 
->>>>>>> 860f45d8
                2500);
 
   const int kSmartPruningToleranceMs = 200;
